# python import
import logging
# package import
import torch
import lightning.pytorch as pl
from torchmetrics import (Accuracy, Precision, Recall, F1Score, AUROC, MeanAbsoluteError, MeanSquaredError,
                          ConfusionMatrix, MetricCollection)
from torchmetrics.image import (PeakSignalNoiseRatio, StructuralSimilarityIndexMeasure,
                                LearnedPerceptualImagePatchSimilarity)
from torchmetrics.utilities.plot import plot_confusion_matrix
# local import
import models
from utils.util import get_multi_attr, patches2images

logger = logging.getLogger(__name__)
__all__ = ['ExampleModule']


class ExampleModule(pl.LightningModule):
    def __init__(self,
                 model: str,
                 model_params: dict,
                 optimizer: str,
                 optimizer_params: dict,
                 criterion: str,
                 criterion_params: dict = None,
                 lr_scheduler: str = None,
                 lr_scheduler_params: dict = None,
                 lr_scheduler_other_params: dict = None):
        super().__init__()
        # model structure settings
        self.model = getattr(models, model)(**model_params)

        # optimizer settings
        self.optimizer = getattr(torch.optim, optimizer)(self.parameters(), **optimizer_params)

        # loss function settings
        self.criterion = get_multi_attr([torch.nn, models], {criterion: criterion_params})[0]

        # lr_scheduler settings
        lr_lt = [lr_scheduler, lr_scheduler_params, lr_scheduler_other_params]
        assert all(var is None for var in lr_lt) or all(var is not None for var in lr_lt), \
            'if lr_scheduler is valid, lr_scheduler_params and lr_scheduler_other_params must be provided'
        if lr_scheduler is None:
            self.lr_scheduler = None
        else:
            lr_scheduler_func = getattr(torch.optim.lr_scheduler, lr_scheduler)  # StepLR, ReduceLROnPlateau, etc.
            self.lr_scheduler = {
                'scheduler': lr_scheduler_func(self.optimizer, **lr_scheduler_params),
                **lr_scheduler_other_params,  # monitor, interval, frequency, etc.
            }

        # metrics
        n_cls = model_params.get('num_classes', model_params.get('out_features', model_params.get('out_channels', 10)))
        multi_cls_param = dict(average='macro', task='multiclass', num_classes=n_cls)
        self.confusion_matrix = ConfusionMatrix(num_classes=n_cls, task='multiclass')
        self._train_cls_metrics = MetricCollection({
            "accuracy": Accuracy(**multi_cls_param),
            "precision": Precision(**multi_cls_param),
            "recall": Recall(**multi_cls_param),
            "f1": F1Score(**multi_cls_param),
            "auc": AUROC(**multi_cls_param),
        }, prefix="train/")
        self._train_recon_metrics = MetricCollection({
            "psnr": PeakSignalNoiseRatio(),
            "ssim": StructuralSimilarityIndexMeasure(),
            "lpips": LearnedPerceptualImagePatchSimilarity(),
            "recon_mae": MeanAbsoluteError(),
            "recon_mse": MeanSquaredError(),
        }, prefix="train/")
        self._train_reg_metrics = MetricCollection({
            "mae": MeanAbsoluteError(),
            "mse": MeanSquaredError(),
        }, prefix="train/")
        self._val_cls_metrics = self._train_cls_metrics.clone(prefix="val/")
        self._val_recon_metrics = self._train_recon_metrics.clone(prefix="val/")
        self._val_reg_metrics = self._train_reg_metrics.clone(prefix="val/")
        self._test_cls_metrics = self._train_cls_metrics.clone(prefix="test/")
        self._test_recon_metrics = self._train_recon_metrics.clone(prefix="test/")
        self._test_reg_metrics = self._train_reg_metrics.clone(prefix="test/")
        self.cls_metrics = {
            'train': self._train_cls_metrics,
            'val': self._val_cls_metrics,
            'test': self._test_cls_metrics,
        }
        self.recon_metrics = {
            'train': self._train_recon_metrics,
            'val': self._val_recon_metrics,
            'test': self._test_recon_metrics,
        }
        self.reg_metrics = {
            'train': self._train_reg_metrics,
            'val': self._val_reg_metrics,
            'test': self._test_reg_metrics,
        }

    def configure_optimizers(self):
        """
        set optimizer and lr_scheduler(optional)
        """
        if self.lr_scheduler is not None:
            return [self.optimizer], [self.scheduler]
        else:
            return self.optimizer

    @staticmethod
    def get_batch(batch):
        if isinstance(batch, list):
            return batch
        elif isinstance(batch, dict):
            # some attributes from (pre)transform
            # index, neighbor_index: UpdatePatchIndexd
            # image_slice: DropSliced
            index = batch.get('index', None)
            neighbor_index = batch.get('neighbor_index', None)
            index = index.reshape(-1) if isinstance(index, torch.Tensor) else None
            neighbor_index = neighbor_index.long().reshape(-1) if isinstance(neighbor_index, torch.Tensor) else None
            x = (batch['image'], index, neighbor_index)
            # y = (batch['label'].reshape(-1), batch['image_slice'])  # and metadata
            y = (batch['label'].reshape(-1))  # and metadata
            return x, y
        else:
            raise ValueError('Invalid batch type')

    @staticmethod
    def get_batch_size(batch):
        if isinstance(batch, list):
            return batch[0].size(0)
        elif isinstance(batch, dict):
            return batch['image'].size(0)
        else:
            raise ValueError('Invalid batch type')

    def on_train_epoch_start(self, max_search_ratio=0.5, frequency=20):
        # on_train_epoch_start may not suitable for update model parameters, maybe works?
        # we update anchor in training_step with anchor_update_frequency
        current_epoch = self.current_epoch
        update_epoch = [i for i in range(0, self.trainer.max_epochs, frequency)]
        if current_epoch in update_epoch:
            max_epoch = self.trainer.max_epochs
            search_ratio = current_epoch / max_epoch * max_search_ratio
            self.criterion.mc.update_anchor(search_rate=search_ratio)

    def training_step(self, batch, batch_idx):
        x, y = self.get_batch(batch)
        model_params = x if isinstance(x, tuple) else (x,)
        y_hat = self.model(*model_params)
        # self._update_metrics(y_hat, y, "train")  # not necessary, only debug

        # be sure that y_hat params first and y params later in your criterion function
        criterion_params = (y_hat if isinstance(y_hat, tuple) else (y_hat,)) + (y if isinstance(y, tuple) else (y,))
        loss = self.criterion(*criterion_params)
        loss, loss_dt = loss if isinstance(loss, tuple) else (loss, {})
        assert isinstance(loss, torch.Tensor), "loss must be a tensor"
        assert isinstance(loss_dt, dict), "loss_dt must be a dict"

        # log loss
        if loss_dt:
            loss_dt = {f'train/{k}': float(v) for k, v in loss_dt.items()}
            self.log_dict(loss_dt, batch_size=self.get_batch_size(batch), prog_bar=True)
        self.log("train_loss", loss,
                 batch_size=self.get_batch_size(batch), prog_bar=True)  # val_loss is the key for callback
        return loss

    def validation_step(self, batch, batch_idx):
        x, y = self.get_batch(batch)
        model_params = x if isinstance(x, tuple) else (x,)
        y_hat = self.model(*model_params)
        self._update_metrics(y_hat, y, "val")

        # be sure that y_hat params first and y params later in your criterion function
        criterion_params = (y_hat if isinstance(y_hat, tuple) else (y_hat,)) + (y if isinstance(y, tuple) else (y,))
        loss = self.criterion(*criterion_params)
        loss, loss_dt = loss if isinstance(loss, tuple) else (loss, {})
        assert isinstance(loss, torch.Tensor), "loss must be a tensor"
        assert isinstance(loss_dt, dict), "loss_dt must be a dict"

        # log loss
        if loss_dt:
            loss_dt = {f'val/{k}': float(v) for k, v in loss_dt.items()}
            self.log_dict(loss_dt, batch_size=self.get_batch_size(batch), prog_bar=True)
        self.log("val_loss", loss,
                 batch_size=self.get_batch_size(batch), prog_bar=True)  # val_loss is the key for callback
        return loss

    def test_step(self, batch, batch_idx):
        x, y = self.get_batch(batch)
        model_params = x if isinstance(x, tuple) else (x,)
        y_hat = self.model(*model_params)
<<<<<<< HEAD
        self.log_general_validation_metrics(y_hat, y, "test")
        # if 'patch_coords' in batch.keys():
        #     self._save_reconstruction_images(images=y_hat[1], index=batch['original_index'],
        #                                      coords=batch['patch_coords'])
        # else:
        #     self._save_reconstruction_images(images=y_hat[1], index=batch['index'])

    def log_general_validation_metrics(self, y_hat_tp, y_tp, stage):
        y_hat_tp = y_hat_tp if isinstance(y_hat_tp, tuple) else (y_hat_tp,)
        y_tp = y_tp if isinstance(y_tp, tuple) else (y_tp,)
=======
        # kwargs used for saving images
        self._update_metrics(y_hat, y, "test",
                             index=batch.get('index', None), coords=batch.get('coords', None))

    # def on_train_epoch_end(self):
    #     # not necessary, only debug
    #     for metrics_dict in [self.cls_metrics['train'], self.reg_metrics['train'], self.recon_metrics['train']]:
    #         for metric_name, metric in metrics_dict.items():
    #             if metric.update_count > 0:
    #                 res = metric.compute()
    #                 self.log(metric_name, res, prog_bar=True)
    #                 metric.reset()

    def on_validation_epoch_end(self):
        for metrics_dict in [self.cls_metrics['val'], self.reg_metrics['val'], self.recon_metrics['val']]:
            for metric_name, metric in metrics_dict.items():
                if metric.update_count > 0:
                    res = metric.compute()
                    self.log(metric_name, res, prog_bar=True)
                    logger.info(f"Epoch {self.current_epoch} - {metric_name}: {res}")
                    metric.reset()

    def on_test_epoch_end(self):
        if self.confusion_matrix.update_count > 0:
            plt, _ = plot_confusion_matrix(self.confusion_matrix.compute())
            self.logger.experiment.add_figure(f"test_confusion_matrix", plt)
        for metrics_dict in [self.cls_metrics['test'], self.reg_metrics['test'], self.recon_metrics['test']]:
            for metric_name, metric in metrics_dict.items():
                if metric.update_count > 0:
                    res = metric.compute()
                    self.log(metric_name, res, prog_bar=True)
                    logger.info(f"{metric_name}: {res}")
                    metric.reset()

    def _update_metrics(self, y_hat_tp, y_tp, stage, **kwargs):
>>>>>>> a235aa1b
        # ensure matched y and y_hat is same
        # zip will stop at the shortest length
        y_hat_tp = y_hat_tp if isinstance(y_hat_tp, tuple) else (y_hat_tp,)
        y_tp = y_tp if isinstance(y_tp, tuple) else (y_tp,)

        for y_hat, y in zip(y_hat_tp, y_tp):
            if len(y_hat.shape) == 2 or len(y_hat.shape) == 3:
                if len(y_hat.shape) == 3:
                    y_hat = y_hat.reshape(-1, y_hat.shape[-1])
                    y = y.unsqueeze(1).repeat(1, 3).reshape(-1)
                if y_hat.shape[1] == 1:  # Regression task
                    self._regression_metrics(y_hat, y, stage)
                elif y_hat.shape[1] >= 2:  # Multi-class classification task
                    self._multiclass_classification_metrics(y_hat, y, stage)
                    if stage == "test":
                        self.confusion_matrix.update(y_hat, y)
                else:
                    raise ValueError("Invalid shape for y_hat.")
            elif len(y_hat.shape) == 4:  # Image reconstruction task
                self._image_reconstruction_metrics(y_hat, y, stage)
                if stage == "test":
                    self._save_reconstruction_images(y_hat, **kwargs)

    def _save_reconstruction_images(self, images, index, coords=None):
        if coords is not None:
            images, image_indices = patches2images(image_indices=index, patches=images, coords=coords)
            for i, (image, image_index) in enumerate(zip(images, image_indices)):
                self.logger.experiment.add_image(f"test_image_{image_index}", image,
                                                 dataformats='CHW', global_step=self.global_step)
        else:
            for i, (image, image_index) in enumerate(zip(images, index)):
                self.logger.experiment.add_image(f"test_image_{float(image_index)}", torch.round(image * 255).byte(),
                                                 dataformats='CHW', global_step=self.global_step)

    def _regression_metrics(self, y_hat, y, stage):
        self.reg_metrics[stage].update(y_hat.reshape(-1), y)

    def _multiclass_classification_metrics(self, y_hat, y, stage):
        probs = torch.softmax(y_hat, dim=1)
        self.cls_metrics[stage].update(probs, y)

    def _image_reconstruction_metrics(self, y_hat, y, stage):
        # input range is [0, 1], adjust to [-1, 1] for LPIPS
        y_hat_lpips = y_hat.repeat(1, 3, 1, 1) * 2 - 1 if y_hat.size(1) == 1 else y_hat * 2 - 1
        y_lpips = y.repeat(1, 3, 1, 1) * 2 - 1 if y.size(1) == 1 else y * 2 - 1

        # 更新其他指标
        for metric_name, metric in self.recon_metrics[stage].items():
            if metric_name != "lpips":
                metric.update(y_hat, y)
        # 单独更新lpips
        self.recon_metrics[stage]["lpips"].update(y_hat_lpips, y_lpips)
<|MERGE_RESOLUTION|>--- conflicted
+++ resolved
@@ -187,18 +187,6 @@
         x, y = self.get_batch(batch)
         model_params = x if isinstance(x, tuple) else (x,)
         y_hat = self.model(*model_params)
-<<<<<<< HEAD
-        self.log_general_validation_metrics(y_hat, y, "test")
-        # if 'patch_coords' in batch.keys():
-        #     self._save_reconstruction_images(images=y_hat[1], index=batch['original_index'],
-        #                                      coords=batch['patch_coords'])
-        # else:
-        #     self._save_reconstruction_images(images=y_hat[1], index=batch['index'])
-
-    def log_general_validation_metrics(self, y_hat_tp, y_tp, stage):
-        y_hat_tp = y_hat_tp if isinstance(y_hat_tp, tuple) else (y_hat_tp,)
-        y_tp = y_tp if isinstance(y_tp, tuple) else (y_tp,)
-=======
         # kwargs used for saving images
         self._update_metrics(y_hat, y, "test",
                              index=batch.get('index', None), coords=batch.get('coords', None))
@@ -234,7 +222,6 @@
                     metric.reset()
 
     def _update_metrics(self, y_hat_tp, y_tp, stage, **kwargs):
->>>>>>> a235aa1b
         # ensure matched y and y_hat is same
         # zip will stop at the shortest length
         y_hat_tp = y_hat_tp if isinstance(y_hat_tp, tuple) else (y_hat_tp,)
